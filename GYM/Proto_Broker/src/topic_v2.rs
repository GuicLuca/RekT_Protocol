--- conflicted
+++ resolved
@@ -38,9 +38,6 @@
         self.sub_topics.push(sub_topic);
     }
 
-<<<<<<< HEAD
-    /*pub fn create_topics(path: &str, root: &mut TopicV2) -> u64 {
-=======
     pub fn create_topicsGPT(path: &str, root: &mut TopicV2) -> u64 {
         let mut last_created_topic_id = root.id;
         let topic_names: Vec<&str> = path.split("/").collect();
@@ -73,7 +70,6 @@
 /*
     pub fn create_topics(path: &str, root: &mut TopicV2) -> u64 {
 
->>>>>>> 2c1d4ef1
         let mut last_created_topic_id = root.id;
         let topic_names: Vec<&str> = path.split("/").collect();
 
@@ -109,11 +105,6 @@
             last_created_topic_id = topic_id;
         }
         last_created_topic_id
-<<<<<<< HEAD
-    }*/
-
-=======
     }
  */
->>>>>>> 2c1d4ef1
 }