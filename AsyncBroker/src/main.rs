--- conflicted
+++ resolved
@@ -238,15 +238,9 @@
         return;
     }
 
-<<<<<<< HEAD
-    let mut interested_clients = clients_topics.read().await.get(&data_rq.topic_id).unwrap().clone();
-    interested_clients.remove(&client_id);
-    for client in interested_clients {
-=======
     let mut intrested_clients = read_client_topics.get(&data_rq.topic_id).unwrap().clone();
     intrested_clients.remove(&client_id);
     for client in intrested_clients {
->>>>>>> 7996495e
         let client_addr = *clients.read().await.get(&client).unwrap();
         let data = RQ_Data::new(data_rq.topic_id, data_rq.data.clone());
         let data = data.as_bytes();
